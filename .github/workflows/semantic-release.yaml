--- conflicted
+++ resolved
@@ -3,11 +3,7 @@
 on:
   pull_request_target:
     types:
-<<<<<<< HEAD
-      - open
-=======
       - opened
->>>>>>> cd1807e8
     branches:    
       - 'main'
 
